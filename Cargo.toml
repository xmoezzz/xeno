[package]
name = "xeno-rs"
version = "0.1.0"
edition = "2021"
license = "MIT"
homepage = "https://github.com/xmoezzz/xeno"
repository = "https://github.com/xmoezzz/xeno"
description = "Extracting archives and firmwares in rust"
readme = "README.md"

# See more keys and their definitions at https://doc.rust-lang.org/cargo/reference/manifest.html

[dependencies]
apple-dmg = "0.1.0"
<<<<<<< HEAD
# squashfs-ng = "0.1.2"
tar = "0.4"
lzma-rs = "0.2"
flate2 = "1.0.25"
bzip2 = "0.4.3"
zstd = "0.12.1+zstd.1.5.2"

thiserror = "1.0"
=======
# squashfs-ng = "0.1.2"
>>>>>>> f3d4a112
<|MERGE_RESOLUTION|>--- conflicted
+++ resolved
@@ -12,7 +12,6 @@
 
 [dependencies]
 apple-dmg = "0.1.0"
-<<<<<<< HEAD
 # squashfs-ng = "0.1.2"
 tar = "0.4"
 lzma-rs = "0.2"
@@ -20,7 +19,4 @@
 bzip2 = "0.4.3"
 zstd = "0.12.1+zstd.1.5.2"
 
-thiserror = "1.0"
-=======
-# squashfs-ng = "0.1.2"
->>>>>>> f3d4a112
+thiserror = "1.0"